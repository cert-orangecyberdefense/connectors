--- conflicted
+++ resolved
@@ -298,12 +298,8 @@
             x_opencti_order=99,
             x_opencti_color="#ff7900",
         )
-<<<<<<< HEAD
         if self.ocd_import_datalake or self.ocd_import_threat_library:
-            self.datalake_instance = Datalake(longterm_token=self.ocd_datalake_token)
-=======
-        self.datalake_instance = Datalake(longterm_token=self.ocd_datalake_token, env=self.ocd_datalake_env)
->>>>>>> ba1bbe56
+            self.datalake_instance = Datalake(longterm_token=self.ocd_datalake_token, env=self.ocd_datalake_env)
         self.cache = {}
 
     def _generate_indicator_note(self, indicator_object):
@@ -311,10 +307,7 @@
         technical_md = generate_markdown_table(indicator_object)
         note_stix = stix2.Note(
             id=Note.generate_id(creation_date, technical_md),
-<<<<<<< HEAD
-=======
             confidence=self.helper.connect_confidence_level,
->>>>>>> ba1bbe56
             abstract="OCD-CERT Datalake additional informations",
             content=technical_md,
             created=creation_date,
@@ -462,25 +455,7 @@
 
         for tag in tags:
             try:
-<<<<<<< HEAD
-                url = "https://datalake.cert.orangecyberdefense.com/api/v2/mrti/tag-subcategory/filtered/"
-                payload = json.dumps(
-                    {
-                        "limit": "5000",
-                        "offset": "0",
-                        "tag": tag,
-                    }
-                )
-                headers = {
-                    "Accept": "application/stix+json",
-                    "Content-Type": "application/json",
-                    "Authorization": "Token " + self.ocd_datalake_token,
-                }
-                response = requests.post(url, headers=headers, data=payload)
-                data = response.json()
-=======
                 data = self.datalake_instance.FilteredThreatEntity.get_filtered_and_sorted_list(limit=5000,offset=0,tag=tag,output=Output.STIX)
->>>>>>> ba1bbe56
             except Exception as e:
                 self.helper.log_error(
                     "This tag cannot be found in Datalake: " + tag + "\n" + str(e)
@@ -862,21 +837,7 @@
 
     def _import_threat_library(self):
         current_state = self.helper.get_state()
-<<<<<<< HEAD
-
-        url = "https://datalake.cert.orangecyberdefense.com/api/v2/mrti/tag-subcategory/filtered/"
-        payload = json.dumps({"limit": "500", "offset": "0", "ordering": "-updated_at"})
-        headers = {
-            "Accept": "application/stix+json",
-            "Content-Type": "application/json",
-            "Authorization": "Token " + self.ocd_datalake_token,
-        }
-        threat_stix_bundle = requests.request(
-            "POST", url, headers=headers, data=payload
-        ).json()
-=======
         threat_stix_bundle = self.datalake_instance.FilteredThreatEntity.get_filtered_and_sorted_list(limit=500,offset=0,ordering="-updated_at", output=Output.STIX)
->>>>>>> ba1bbe56
         if threat_stix_bundle["objects"]:
             self._log_and_initiate_work("Threat Library")
             threat_stix_bundle["objects"] = [
@@ -975,15 +936,6 @@
                         )
                 if self.ocd_import_datalake:
                     try:
-<<<<<<< HEAD
-=======
-                        self.helper.log_info(f"importing worldwatch,  : "
-                             f"self.ocd_import_worldwatch={self.ocd_import_worldwatch}"
-                             f"self.ocd_datalake_env={self.ocd_datalake_env}"
-                             f"self.ocd_import_threat_library={self.ocd_import_threat_library}"
-                             f"self.ocd_import_datalake={self.ocd_import_datalake}"
-                             )
->>>>>>> ba1bbe56
                         self._import_datalake()
                     except Exception as ex:
                         self.helper.log_error(
