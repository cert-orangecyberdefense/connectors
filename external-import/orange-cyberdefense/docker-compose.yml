--- conflicted
+++ resolved
@@ -8,10 +8,7 @@
       - CONNECTOR_ID=ChangeMe
       - "CONNECTOR_NAME=Orange Cyberdefense Cyber Threat Intelligence"
       - CONNECTOR_SCOPE=identity,attack-pattern,intrusion-set,malware,tool,report,location,vulnerability,indicator,campaign,relationship
-<<<<<<< HEAD
-=======
       - CONNECTOR_CONFIDENCE_LEVEL=100 # From 0 (Unknown) to 100 (Fully trusted)
->>>>>>> ba1bbe56
       - CONNECTOR_UPDATE_EXISTING_DATA=false
       - CONNECTOR_LOG_LEVEL=error
       - OCD_DATALAKE_ENV=prod
